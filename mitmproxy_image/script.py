#!/usr/bin/env python
# -*- coding: utf-8 -*-
import asyncio
import cgi
import io
import logging
import mimetypes
import os
import re
from collections import Counter, defaultdict, namedtuple
from enum import Enum
from pathlib import Path
from typing import Any, Dict, Optional, Sequence, Set, Union
from urllib.parse import unquote_plus, urlparse, urlencode, urlunparse, parse_qsl

import magic
import yaml
from hydrus import APIError, Client, ConnectionError, ImportStatus, TagAction
from mitmproxy import command, ctx, http
from mitmproxy.flow import Flow
from mitmproxy.script import concurrent
from more_itertools import first_true, nth
from pythonjsonlogger import jsonlogger


class LogKey(Enum):
    FLOW = "f"
    KEY = "k"
    HASH = "hash"
    MESSAGE = "message"
    MIME = "m"
    ORIGINAL = "o"
    STATUS = "s"
    TARGET = "t"
    URL = "u"


AURegex = namedtuple("AURegex", ["cpatt", "url_fmt", "log_flag", "page_name"])
EMPTY_HASH = "e3b0c44298fc1c149afbf4c8996fb92427ae41e4649b934ca495991b7852b855"


def get_mimetype(flow: Optional[http.HTTPFlow] = None, url: Optional[str] = None) -> Optional[str]:
    """Get mimetype from flow or url.

    >>> from types import SimpleNamespace
    >>> get_mimetype(SimpleNamespace(response={}), 'http://example.com')
    Traceback (most recent call last):
    ...
    ValueError: Only require flow or url

    >>> get_mimetype(url='http://example.com/1.jpg')
    'image/jpeg'

    >>> get_mimetype(SimpleNamespace(response=SimpleNamespace(data=SimpleNamespace(
    ...     headers={'Content-type': 'image/jpeg'}))))
    'image/jpeg'

    >>> get_mimetype()
    """
    if all([flow, url]):
        raise ValueError("Only require flow or url")
    header = None
    try:
        if flow is not None and flow.response:
            header = flow.response.data.headers["Content-type"]
    except Exception as err:
        logging.getLogger().exception(str(err))
        if flow is not None:
            url = getattr(getattr(flow, "request", None), "pretty_url", None)
    if url is not None:
        # no query url
        nq_url = urlparse(url)._replace(query="").geturl()  # type: ignore
        nq_url_type = mimetypes.guess_type(nq_url)
        header = nq_url_type[0] if len(nq_url_type) > 0 else None
    if header is None:
        return None
    # parsed header
    p_header = cgi.parse_header(header)
    return p_header[0] if len(p_header) > 0 else None


class CustomJsonFormatter(jsonlogger.JsonFormatter):
    def add_fields(self, log_record, record, message_dict):  # pragma: no cover
        super(CustomJsonFormatter, self).add_fields(log_record, record, message_dict)
        log_record["p"] = "{}:{}:{}".format(record.levelname[0], record.funcName, record.lineno)
        if not log_record.get("message"):
            del log_record["message"]


class MitmImage:

    url_data: Dict[str, Set[str]]
    hash_data: Dict[str, str]
    config: Dict[str, Any]

    # default path
    default_config_path = os.path.expanduser("~/mitmimage.yaml")
    default_log_path = os.path.expanduser("~/mitmimage.log")
    # page name
    page_name = "mitmimage"
    additional_page_name = "mitmimage_plus"

    def __init__(self):
        self.clear_data()
        self.block_regex = []
        self.add_url_regex = []
        # logger
        logger = logging.getLogger("mitmimage")
        logger.setLevel(logging.INFO)
        self.logger = logger
        self.set_log_path(self.default_log_path)
        #  other
        #  NOTE config attribute is created here because it may not initiated on load_config
        self.config = {}
        self.load_config(self.default_config_path)
        try:
            if hasattr(ctx, "master"):  # pragma: no cover
                self.view = ctx.master.addons.get("view")
        except Exception as err:  # pragma: no cover
            self.logger.exception(str(err))
            self.view = None
        self.host_block_regex = []
        self.block_regex = []
        self.upload_queue = asyncio.Queue()
        self.post_upload_queue = asyncio.Queue()
        self.client_queue = asyncio.Queue()
        self.client_lock = asyncio.Lock()
        self.cached_urls = set()
        self.remove_view_enable = True
        self.skip_flow = set()
        try:
            ak = ctx.options.deferred['hydrus_access_key']
        except Exception:
            ak = None
        if ak:
            self.client = Client(ak)
        else:
            self.client = Client()

    def is_valid_content_type(
        self,
        flow: Optional[http.HTTPFlow] = None,
        url: Optional[str] = None,
        mimetype: Optional[str] = None,
    ) -> bool:
        """check if flow, url or mimetype is valid.

        If mimetype parameter is given ignore flow and url paramter."""
        if not mimetype:
            mimetype = get_mimetype(flow, url)
        if not mimetype:
            return False
        try:
            if mimetype == "jpg":
                maintype, subtype = "image", "jpeg"
            else:
                maintype, subtype = mimetype.lower().split("/")
            subtype = subtype.lower()
        except ValueError as err:  # pragma: no cover
            self.logger.debug(err, exc_info=True)
            self.logger.info(
                {
                    LogKey.MIME.value: mimetype,
                    LogKey.URL.value: url,
                    LogKey.FLOW.value: str(flow),
                    LogKey.MESSAGE.value: "unknown",
                }
            )
            return False
        mimetype_sets = self.config.get("mimetype", [])
        if not mimetype_sets and maintype in ["image", "video", "audio"]:
            return True
        if (
            mimetype_sets
            and any(maintype == x[0] for x in mimetype_sets)
            and any(subtype.lower() == x[1] for x in mimetype_sets)
        ):
            return True
        return False

    def remove_from_view(self, flow: Union[http.HTTPFlow, Flow]):  # pragma: no cover
        """remove flow from view.

        This supposedly copy from `mitmproxy.addons.view.View.remove` class method.

        But it will not kill the flow because it may still be needed to load the page.
        """
        if not self.remove_view_enable:
            return
        # compatibility
        f = flow
        view = self.view

        if view is None:
            return

        if f.id in view._store:
            if f in view._view:
                # We manually pass the index here because multiple flows may have the same
                # sorting key, and we cannot reconstruct the index from that.
                idx = view._view.index(f)
                view._view.remove(f)
                try:
                    view.sig_view_remove.send(view, flow=f, index=idx)
                except ValueError as err:
                    self.logger.debug(
                        str(err),
                        exc_info=True,
                    )
            del view._store[f.id]
            view.sig_store_remove.send(view, flow=f)

    def get_hashes(self, url: str, from_hydrus: str = "on_empty") -> Set[str]:
        """get hashes based on url input.

        If `from_hydrus` is `always`, ask client everytime.
        If `from_hydrus` is `on_empty`, ask client only when url not in self.url_data.

        >>> # url don't have any hashes on self.url_data and client
        >>> MitmImage().get_hashes('http://example.com')
        set()
        """
        assert from_hydrus in ["always", "on_empty"]
        hashes: Set[str] = self.url_data.get(url, set())
        if hashes and from_hydrus == "on_empty":
            hashes.discard(EMPTY_HASH)
            return hashes
        huf_resp = self.client.get_url_files(url)
        # ufs = get_url_status
        for ufs in huf_resp["url_file_statuses"]:
            if ufs["hash"] == EMPTY_HASH:
                continue
            self.url_data[url].add(ufs["hash"])
            self.hash_data[ufs["hash"]] = ufs["status"]
        hashes = self.url_data[url]
        hashes.discard(EMPTY_HASH)
        return hashes

    def upload(self, flow: Union[http.HTTPFlow, Flow]) -> Optional[Dict[str, str]]:
        url = flow.request.pretty_url  # type: ignore
        response = flow.response  # type: ignore
        if response is None:
            self.logger.debug({LogKey.MESSAGE.value: "no response", LogKey.URL.value: url})
            return None
        content = response.get_content()
        if content is None:
            self.logger.debug({LogKey.MESSAGE.value: "no content", LogKey.URL.value: url})
            return None
        # upload file
        upload_resp = self.client.add_file(io.BytesIO(content))
        self.logger.info({LogKey.STATUS.value: upload_resp["status"], LogKey.URL.value: url})
        self.client_queue.put_nowait(
            (
                "associate_url",
                {
                    "hashes": [
                        upload_resp["hash"],
                    ],
                    "add": [url],
                },
            )
        )
        # update data
        self.url_data[url].add(upload_resp["hash"])
        self.hash_data[upload_resp["hash"]] = upload_resp["status"]
        return upload_resp

    def load_config(self, config_path):  # pragma: no cover
        """Load config."""
        try:
            with open(config_path) as f:
                self.config = yaml.safe_load(f)
                view_filter = self.config.get("view_filter", None)
                if view_filter and hasattr(ctx, "options"):
                    ctx.options.view_filter = view_filter
                if self.ctx_log:
                    ctx.log.info("mitmimage: view filter: {}".format(view_filter))
                BlockRegex = namedtuple("BlockRegex", ["cpatt", "name", "log_flag"])
                self.host_block_regex = self.config.get("host_block_regex", [])
                self.host_block_regex = [re.compile(x) for x in self.host_block_regex]
                self.block_regex = self.config.get("block_regex", [])
                self.block_regex = [
                    BlockRegex(re.compile(x[0]), x[1], nth(x, 2, False)) for x in self.block_regex
                ]
                if self.ctx_log:
                    ctx.log.info("mitmimage: load {} block regex.".format(len(self.block_regex)))
                    ctx.log.info(
                        "mitmimage: load {} url filename block regex.".format(
                            len(self.config.get("block_url_filename_regex", []))
                        )
                    )
                self.add_url_regex = self.config.get("add_url_regex", [])
                self.add_url_regex = [
                    AURegex(
                        re.compile(item[0]),
                        item[1],
                        nth(item, 2, False),
                        nth(item, 4, self.additional_page_name),
                    )
                    for item in self.add_url_regex
                ]
        except Exception as err:
            self.logger.exception(str(err))
            if self.ctx_log:
                ctx.log.error("mitmimage: error loading config, {}".format(err))

    # mitmproxy add on class' method

    def load(self, loader):  # pragma: no cover
        loader.add_option(
            name="hydrus_access_key",
            typespec=str,
            default='',
            help="Hydrus Access Key",
        )
        loader.add_option(
            name="mitmimage_config",
            typespec=Optional[str],
            default=self.default_config_path,
            help="mitmimage config file",
        )
        loader.add_option(
            name="mitmimage_remove_view",
            typespec=bool,
            default=True,
            help="mitmimage will remove view when necessary",
        )
        loader.add_option(
            name="mitmimage_debug",
            typespec=bool,
            default=False,
            help="Set mitmimage logging level to DEBUG",
        )
        loader.add_option(
            name="mitmimage_log_file",
            typespec=Optional[str],
            default=self.default_log_path,
            help="Set mitmimage log file",
        )

    def set_log_path(self, filename: str):
        """Set log path."""
        try:
            filename = os.path.expanduser(filename)
            for hdlr in self.logger.handlers:
                self.logger.removeHandler(hdlr)
            fh = logging.FileHandler(filename)
            fh.setLevel(self.logger.getEffectiveLevel())
            fh.setFormatter(CustomJsonFormatter("%(p)s %(message)s"))
            self.logger.addHandler(fh)
            if self.ctx_log:  # pragma: no cover
                ctx.log.info("mitmimage: log path: {}.".format(filename))
        except Exception as err:  # pragma: no cover
            self.logger.exception(str(err))

    def configure(self, updates):  # pragma: no cover
        log_msg = []
        if "hydrus_access_key" in updates and ctx.options.hydrus_access_key:
            self.client = Client(ctx.options.hydrus_access_key)
            log_msg.append("client initiated")
        if "mitmimage_config" in updates and ctx.options.mitmimage_config:
            self.load_config(os.path.expanduser("ctx.options.mitmimage_config"))
        if "mitmimage_remove_view" in updates:
            self.remove_view_enable = ctx.options.mitmimage_remove_view
            log_msg.append("mitmimage: remove view: {}.".format(self.remove_view_enable))
        if "mitmimage_debug" in updates:
            if ctx.options.mitmimage_debug:
                self.logger.setLevel(logging.DEBUG)
                self.logger.handlers[0].setLevel(logging.DEBUG)
            else:
                self.logger.setLevel(logging.INFO)
                self.logger.handlers[0].setLevel(logging.INFO)
            log_msg.append("mitmimage: log level: {}.".format(self.logger.level))
        if "mitmimage_log_file" in updates and ctx.options.mitmimage_log_file:
            self.set_log_path(os.path.expanduser(ctx.options.mitmimage_log_file))
        if log_msg:
            if self.ctx_log:
                list(map(ctx.log, log_msg))
            else:
                list(map(self.logger.info, log_msg))

    def get_url_filename(self, url: str) -> Optional[str]:
        """Get url filename.

        >>> MitmImage().get_url_filename('http://example.com/1.jpg')
        '1'
        """
        url_filename = None
        try:
            url_filename = unquote_plus(Path(urlparse(url).path).stem)
            if not url_filename:
                return None
            for item in self.config.get("block_url_filename_regex", []):
                if re.match(item[0], url):  # pragma: no cover
                    self.logger.debug(
                        {
                            LogKey.KEY.value: "skip filename",
                            LogKey.MESSAGE.value: item[1],
                            LogKey.URL.value: url,
                        }
                    )
                    return None
        except Exception as err:  # pragma: no cover
            self.logger.exception(str(err))
        return url_filename

    def add_additional_url(self, url: str):
        """add additional url.

        >>> from unittest import mock
        >>> obj = MitmImage()
        >>> obj.add_url_regex = [AURegex(
        ...     re.compile(r'https://example.com/(.*)'),
        ...     'https://example.com/sub/{0}', False, obj.additional_page_name)]
        >>> obj.client_queue.put_nowait = mock.Mock()
        >>> obj.add_additional_url('https://example.com/1.jpg')
        >>> obj.client_queue.put_nowait.assert_called_once_with((
        ...     'add_url', {
        ...         'url': 'https://example.com/sub/1.jpg',
        ...         'page_name': obj.additional_page_name,
        ...         'service_names_to_additional_tags': {
        ...             'my tags': ['filename:1']
        ...         }
        ...     }
        ... ))

        """
        url_sets = []
        # rs = regex set
        for rs in self.add_url_regex:
            match = rs.cpatt.match(url)
            if match and match.groups():
                new_url = rs.url_fmt.format(*match.groups())
                if new_url == url:  # pragma: no cover
                    continue
                url_sets.append((new_url, rs.page_name))
                log_msg = {LogKey.ORIGINAL.value: url, LogKey.TARGET.value: new_url}
                if rs.log_flag:  # pragma: no cover
                    self.logger.info(log_msg)
                else:
                    self.logger.debug(log_msg)
        if url_sets:
            self.logger.info(
                {
                    LogKey.ORIGINAL.value: url,
                    LogKey.TARGET.value: set([x[0] for x in url_sets]),
                }
            )
            for (new_url, page_name) in url_sets:
                kwargs = {"page_name": page_name, "url": new_url}
                filename = self.get_url_filename(new_url)
                if filename:
                    kwargs["service_names_to_additional_tags"] = {
                        "my tags": ["filename:{}".format(filename)]
                    }
                args = (
                    "add_url",
                    kwargs,
                )
                self.client_queue.put_nowait(args)

    async def client_worker(self):  # pragma: no cover
        while True:
            # Get a "work item" out of the queue.
            try:
                cmd, kwargs = await self.client_queue.get()
                async with self.client_lock:
                    res = getattr(self.client, cmd)(**kwargs)
                    self.logger.debug(
                        {LogKey.MESSAGE.value: "cmd:{}".format(cmd), "kwargs": kwargs, "res": res}
                    )
            except ConnectionError as err:
                self.logger.debug(str(err), exc_info=True)
                self.logger.error({LogKey.MESSAGE.value: "cmd:{}".format(cmd), "kwargs": kwargs})
            except Exception as err:
                self.logger.exception(str(err))
            # Notify the queue that the "work item" has been processed.
            self.client_queue.task_done()

    async def post_upload_worker(self):  # pragma: no cover
        while True:
            try:
                # Get a "work item" out of the queue.
                url, upload_resp, referer = await self.post_upload_queue.get()
                hash_ = None
                if upload_resp:
                    hash_ = upload_resp.get("hash", None)
                    self.client_queue.put_nowait(
                        (
                            "associate_url",
                            {
                                "hashes": [
                                    upload_resp["hash"],
                                ],
                                "add": [url],
                            },
                        )
                    )
                    # update data
                    self.url_data[url].add(upload_resp["hash"])
                    self.hash_data[upload_resp["hash"]] = upload_resp["status"]
                tags = []
                url_filename = self.get_url_filename(url)
                if url_filename:
                    tags.append("filename:{}".format(url_filename))
                if referer:
                    tags.append("referer:{}".format(referer))
                kwargs: Dict[str, Any] = {"page_name": "mitmimage", "url": url}
                if tags:
                    kwargs["service_names_to_additional_tags"] = {"my tags": tags}
                    if hash_:
                        self.client_queue.put_nowait(
                            (
                                "add_tags",
                                {
                                    "hashes": [hash_],
                                    "service_to_action_to_tags": {"my tags": {TagAction.Add: tags}},
                                },
                            )
                        )
                self.client_queue.put_nowait(("add_url", kwargs))
            except Exception as err:
                self.logger.exception(str(err))
            # Notify the queue that the "work item" has been processed.
            self.post_upload_queue.task_done()

    async def upload_worker(self):  # pragma: no cover
        while True:
            try:
                # Get a "work item" out of the queue.
                flow = await self.upload_queue.get()
                url = flow.request.pretty_url  # type: ignore
                response = flow.response  # type: ignore
                if response is None:
                    self.logger.debug(
                        {
                            LogKey.MESSAGE.value: "no response url",
                            LogKey.URL.value: url,
                        }
                    )
                    self.upload_queue.task_done()
                    return
                content = response.get_content()
                if content is None:
                    self.logger.debug(
                        {
                            LogKey.MESSAGE.value: "no content url",
                            LogKey.URL.value: url,
                        }
                    )
                    self.upload_queue.task_done()
                    return
                # upload file
                async with self.client_lock:
                    upload_resp = self.client.add_file(io.BytesIO(content))
                status = upload_resp["status"]
                referer = flow.request.headers.get("referer", None)
                hash_ = upload_resp.get("hash", None)
                if status in [
                    ImportStatus.Exists,
                    ImportStatus.PreviouslyDeleted,
                    ImportStatus.Success,
                ]:
                    self.post_upload_queue.put_nowait((url, upload_resp, referer))
                elif status in [ImportStatus.Failed, ImportStatus.Vetoed, 8] and hash_:
                    self.url_data[url].add(hash_)
                    self.hash_data[hash_] = status
                else:
                    self.logger.debug(upload_resp)
                log_msg = {LogKey.STATUS.value: status, LogKey.URL.value: url}
                if self.logger.level == logging.DEBUG:
                    log_msg.update(
                        {
                            LogKey.HASH.value: hash_,
                            "note": upload_resp.get("note", None),
                        }
                    )
                    self.logger.debug(log_msg)
                else:
                    self.logger.info(log_msg)
            except ConnectionError as err:
                self.logger.debug(str(err), exc_info=True)
                self.logger.error(
                    {
                        LogKey.MESSAGE.value: "ConnectionError",
                        LogKey.URL.value: url,
                    }
                )
            except Exception as err:
                self.logger.exception(str(err))
            self.upload_queue.task_done()

    def check_request_flow(self, flow: http.HTTPFlow) -> bool:
        """Check request flow and determine if the flow need to be skipped."""
        url: str = flow.request.pretty_url
        match = first_true(self.host_block_regex, pred=lambda x: x.match(flow.request.pretty_host))
        if match:
            self.logger.debug({LogKey.URL.value: url, LogKey.KEY.value: "host block"})
            return True
        match = first_true(self.block_regex, pred=lambda x: x.cpatt.match(url))
        if match:
            if match.log_flag:
                self.logger.debug(
                    {
                        LogKey.KEY.value: "rskip",
                        LogKey.MESSAGE.value: match.name,
                        LogKey.URL.value: url,
                    }
                )
            return True
        return False

    @concurrent
    def request(self, flow: http.HTTPFlow):
        try:
            url: str = flow.request.pretty_url
            self.add_additional_url(url)
            if self.check_request_flow(flow):
                self.skip_flow.add(flow.id)
                self.logger.debug(
                    {
                        LogKey.URL.value: url,
                        LogKey.MESSAGE.value: "flow id:{}".format(flow.id),
                    }
                )
                return
            hashes = self.get_hashes(url, "always")
            if not hashes and not self.is_valid_content_type(url=url):
                return
            if len(hashes) == 1:
                hash_: str = next(iter(hashes))
                status = self.hash_data.get(hash_, None)
                if status is not None and status in [
                    ImportStatus.Failed,
<<<<<<< HEAD
                    ImportStatus.Importable,
                    ImportStatus.PreviouslyDeleted,
                    ImportStatus.Vetoed,
=======
                    7,
>>>>>>> 3a58637c
                    8,
                ]:
                    return
                redirect = True
                if not redirect:
                    try:
                        file_data = self.client.get_file(hash_=hash_)
                    except APIError as err:
                        self.logger.error(
                            {
                                LogKey.HASH.value: hash_,
                                LogKey.MESSAGE.value: "{}:{}".format(type(err).__name__, err),
                                LogKey.STATUS.value: status,
                                LogKey.URL.value: url,
                            }
                        )
                        return
                    #  NOTE http.Response.make used on mitmproxy v'7.0.0.dev'
                    make = http.HTTPResponse.make if hasattr(http, "HTTPResponse") else http.Response.make  # type: ignore
                    flow.response = make(
                        content=file_data.content,
                        headers=dict(file_data.headers),
                    )
                else:
                    src_url = self.client._api_url + self.client._FILE_ROUTE
                    params = {'hash': hash_, 'Hydrus-Client-API-Access-Key': self.client._access_key}
                    url_parts = list(urlparse(src_url))
                    query = dict(parse_qsl(url_parts[4]))
                    query.update(params)
                    url_parts[4] = urlencode(query)
                    flow.request.url = urlunparse(url_parts)
                    # NOTE skip to not process file from hydrus
                    self.skip_flow.add(flow.id)
                if url not in self.cached_urls:
                    self.cached_urls.add(url)
                self.post_upload_queue.put_nowait(
                    (url, None, flow.request.headers.get("referer", None))
                )
                self.logger.info({LogKey.URL.value: url, LogKey.MESSAGE.value: "add and cached"})
            else:
                self.logger.debug(
                    {
                        "hash count": len(hashes),
                        "url hash": hashes,
                        LogKey.URL.value: url,
                    }
                )
        except ConnectionError as err:
            self.logger.debug(str(err), exc_info=True)
            self.logger.error(
                {
                    LogKey.MESSAGE.value: "ConnectionError",
                    LogKey.URL.value: url,
                }
            )
        except Exception as err:
            self.logger.exception(str(err))

    def check_response_flow(self, flow: http.HTTPFlow) -> bool:
        """Check response flow.

        Result will determine:
        - does flow need to be removed
        - does request need be processed"""
        url = flow.request.pretty_url
        if flow.id in self.skip_flow:
            self.skip_flow.remove(flow.id)
            self.logger.debug(
                {
                    LogKey.URL.value: url,
                    LogKey.MESSAGE.value: "skip flow id:{}".format(flow.id),
                }
            )
            return True
        # skip when it is cached
        if url in self.cached_urls:
            return True
        if flow.response is None:
            return True
        mimetype = None
        if flow.response.content is not None:
            mimetype = magic.from_buffer(flow.response.content[:2049], mime=True)
        if mimetype is None:
            self.logger.debug(
                {
                    LogKey.KEY.value: "no mimetype",
                    LogKey.MESSAGE.value: vars(flow.response),
                    LogKey.URL.value: url,
                }
            )
        elif not self.is_valid_content_type(mimetype=mimetype):
            return True
        return False

    @concurrent
    def response(self, flow: http.HTTPFlow) -> None:
        """Handle response."""
        try:
            if self.check_response_flow(flow):
                self.remove_from_view(flow)
                return
            url: str = flow.request.pretty_url
            hashes = self.get_hashes(url, "on_empty")
            single_hash_data = None
            if hashes and len(hashes) == 1:
                single_hash_data = self.hash_data.get(next(iter(hashes)), None)
            if not hashes or single_hash_data == ImportStatus.Importable:
                self.upload_queue.put_nowait(flow)
            elif single_hash_data in [
                ImportStatus.Failed,
                ImportStatus.PreviouslyDeleted,
                ImportStatus.Vetoed,
            ]:
                # NOTE: don't do anything to it
                pass
            else:
                # NOTE: add referer & url filename to url
                referer = flow.request.headers.get("referer", None)
                self.post_upload_queue.put_nowait((url, None, referer))
                hashes_status = [(self.hash_data.get(x, None), x) for x in hashes]
                msg = {
                    LogKey.KEY.value: "add",
                    LogKey.URL.value: url,
                }
                if len(hashes_status) == 1:
                    msg.update(
                        {
                            LogKey.HASH.value: hashes_status[0][1],
                            LogKey.STATUS.value: str(hashes_status[0][0]),
                        }
                    )
                else:
                    msg.update({LogKey.MESSAGE.value: str(hashes_status)})
                self.logger.info(msg)
            self.remove_from_view(flow)
        except ConnectionError as err:
            self.logger.debug(str(err), exc_info=True)
            self.logger.error(
                {
                    LogKey.MESSAGE.value: "ConnectionError",
                    LogKey.URL.value: url,
                }
            )
        except Exception as err:
            self.logger.exception(str(err))

    def error(self, flow: http.HTTPFlow):
        """An HTTP error has occurred, e.g. invalid server responses, or
        interrupted connections. This is distinct from a valid server HTTP
        error response, which is simply a response with an HTTP error code.
        """
        self.remove_from_view(flow)  # pragma: no cover

    @property
    def ctx_log(self):
        return hasattr(ctx, "log")

    # command

    @command.command("mitmimage.log_hello")
    def log_hello(self):  # pragma: no cover
        ctx.log.info("mitmimage: hello")

    @command.command("mitmimage.clear_data")
    def clear_data(self) -> None:
        self.url_data: Dict[str, Set[str]] = defaultdict(set)
        self.hash_data: Dict[str, ImportStatus] = {}
        if self.ctx_log:  # pragma: no cover
            ctx.log.info("mitmimage: data cleared")

    @command.command("mitmimage.ipdb")
    def ipdb(self, flows: Sequence[Flow] = None) -> None:  # pragma: no cover
        import ipdb

        ipdb.set_trace()

    @command.command("mitmimage.remove_flow_with_data")
    def remove_flow_with_data(self):  # pragma: no cover
        items = filter(
            lambda item: item[1].response and item[1].response.content is not None,
            self.view._store.items(),
        )
        self.view.remove([x[1] for x in items])

    @command.command("mitmimage.upload_flow")
    def upload_flow(self, flows: Sequence[Flow], remove: bool = False) -> None:
        resp_history = []
        for flow in flows:
            url = flow.request.pretty_url  # type: ignore
            self.add_additional_url(url)
            match = first_true(self.block_regex, pred=lambda x: x.cpatt.match(url))
            if match:
                if match.log_flag:
                    [
                        x.debug(
                            {
                                LogKey.KEY.value: "rskip",
                                LogKey.MESSAGE.value: match.name,
                                LogKey.URL.value: url,
                            }
                        )
                        for x in [self.logger, ctx.log]
                    ]
                self.remove_from_view(flow)
                continue
            try:
                resp = self.upload(flow)
                self.client_queue.put_nowait(("add_url", {"url": url, "page_name": "mitmimage"}))
                resp_history.append(resp)
                if remove and resp is not None:
                    self.remove_from_view(flow)
            except Exception as err:
                self.logger.exception(str(err))
        data = [x["status"] for x in resp_history if x is not None]
        for obj in [self.logger, ctx.log]:
            obj.info(Counter(data) if data else "upload finished")<|MERGE_RESOLUTION|>--- conflicted
+++ resolved
@@ -129,7 +129,7 @@
         self.remove_view_enable = True
         self.skip_flow = set()
         try:
-            ak = ctx.options.deferred['hydrus_access_key']
+            ak = ctx.options.deferred["hydrus_access_key"]
         except Exception:
             ak = None
         if ak:
@@ -310,7 +310,7 @@
         loader.add_option(
             name="hydrus_access_key",
             typespec=str,
-            default='',
+            default="",
             help="Hydrus Access Key",
         )
         loader.add_option(
@@ -632,13 +632,9 @@
                 status = self.hash_data.get(hash_, None)
                 if status is not None and status in [
                     ImportStatus.Failed,
-<<<<<<< HEAD
                     ImportStatus.Importable,
                     ImportStatus.PreviouslyDeleted,
                     ImportStatus.Vetoed,
-=======
-                    7,
->>>>>>> 3a58637c
                     8,
                 ]:
                     return
@@ -664,7 +660,7 @@
                     )
                 else:
                     src_url = self.client._api_url + self.client._FILE_ROUTE
-                    params = {'hash': hash_, 'Hydrus-Client-API-Access-Key': self.client._access_key}
+                    params = {"hash": hash_, "Hydrus-Client-API-Access-Key": self.client._access_key}
                     url_parts = list(urlparse(src_url))
                     query = dict(parse_qsl(url_parts[4]))
                     query.update(params)
